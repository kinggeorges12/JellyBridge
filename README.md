# JellyBridge Plugin

## Upcoming Release 2.0

Check out a sneak preview in the [Feature branch](https://github.com/kinggeorges12/JellyBridge/tree/feature?tab=readme-ov-file#jellybridge-plugin)! Big changes: JellyBridge library sorting and network folders, Jellyseerr quota support, (and lots of bug fixes).

**Release Date: November 11th!**

## Back to our regularly scheduled programming...

A Jellyfin plugin that bridges Jellyfin with Jellyseerr for seamless movie and series discovery and download requests.

## ❤️ Thank you for being a beta tester!

## 📣 Release Notes

### Version 2.0 🎉

**🆕 New in this release**
- Sort Discover Content: automated task with interval and algorithm selection (None, Random, Smart, Smartish), on-demand "Refresh Discover Library Sort Order", and optional "Mark Media Played".
- Manage Discover Library: "Network Folders" setup instructions with "Generate Network Folders" action, optional "Show Discover Content in Multiple Libraries", and configurable "Library Prefix"; fixed content exclusions across multiple libraries; changed favorites cleanup.
- Import Discover Content: two-pane region/network picker with search/refresh and an on-demand import button.
- Advanced & UX: startup run of enabled tasks with delay, task/request timeouts, new "Enable Trace Logging", and an Automated Sync Status bar (running/idle, progress, last/next run).

**⚠️ Compatibility Notes**
This version is tested with Jellyfin 10.10.7 and 10.11.2 for compatibility.
- To prevent errors after upgrading, the option `Advanced → Auto-sync on Plugin Startup` is disabled by default. Re-enable it if desired.
- If you use "Network Folders" (previously "Create separate libraries for streaming services"), review and re-enable the related options after upgrading.
- `Manage Discover Library → Favorite Cleanup` functionality changed to always ignore and unmark played for requested favorites. The option now only affects whether the favorited items are unfavorited.

After installing the new version, you may need to update the plugin configuration page using these instructions:
`Jellyfin uses caching for the plugin configuration pages, so you may need to do a hard refresh of the page to see the latest changes. In Chrome, Open Developer Tools (F12) → Right-click Refresh button → "Empty Cache and Hard Reload".`

### Version 1.0

**🙏 A Note to Early Testers**: Thank you! I have fixed a lot of bugs on the backend with the v1.3.0.\* release, and some new features! I hope the flurry of issues does not stop you from checking out the new release. I tested this release on both 10.10.7 and 10.11.1 releases. Please continue submitting issues with new feature ideas and reporting bugs.

## ✨ Features

- **Native Jellyfin Support**: Whether you use Android TV or Kodi to sync videos and favorites with Jellyfin, this plugin has you covered
- **New Discover Content**: Updates movies and series listings from selected networks (Netflix, Prime Video, etc.)
- **Make Jellyseerr Requests**: Enables requesting new movies and series directly from a Jellyfin library, making this accessible from mobile apps, Android TV, and even Kodi Sync Queue!
<<<<<<< HEAD
- **Automated Content Listing**: Automatically lists movies and series from various networks (Netflix, Prime Video, etc.) within Jellyfin as placeholders
- **More Content**: Integrates with [Jellyseerr's existing services](https://docs.seerr.dev/using-jellyseerr/settings/services) when you mark movies or series as favorites in Jellyfin
- **Configure Network Discovery**: Allows selection of networks to fetch and display in Jellyfin
=======
- **More Content**: Integrates with [Jellyseerr's existing services](https://docs.seerr.dev/using-jellyseerr/settings/services) when you mark movies or series as favorites in Jellyfin
>>>>>>> e284c401
- **Scheduled Tasks**: Automatically syncs movies and series on a configurable schedule and on Jellyfin startup
- **Smart Exclusion**: Uses native Jellyfin configuration files to exclude movies and series that already exist in your other Jellyfin libraries
- **Shuffle Content**: Native support on Android TV for random or smart-sort for browsing discover content, always fresh!

## 🧩 Jellyfin Integration

The plugin integrates seamlessly with Jellyfin, displaying shuffled discover content that users can browse and mark as favorites to request downloads.

Get Jellyfin here: [jellyfin.org](https://jellyfin.org/). For setup, see the official [installation guide](https://jellyfin.org/docs/general/installation/).

### Library View
![Jellyfin Library](Screenshots/Library.png)

The plugin manages libraries and folders in Jellyfin, creating structure for discovered content.

### Items View
![Jellyfin Items with Placeholders](Screenshots/Items.png)

Browse all discovered movies and series from Jellyseerr networks with thumbnails and metadata.

### Sorting

To see the intended order, set the JellyBridge library sort to **Play count** (Ascending). This works using the task to sort discover content, which updates play counts to create a dynamic browsing order.
![JellyBridge Sorting](Screenshots/Sorting.png)

### Placeholder Videos

The plugin generates placeholder videos for movies and series that aren't yet available in your Jellyfin libraries. These placeholder videos are created using FFmpeg with configurable duration settings.

![Placeholder Videos](Screenshots/Placeholder.png)

### Jellyseerr Integration

The plugin seamlessly integrates with Jellyseerr to manage download requests and track availability of movies and series.

![Jellyseerr Requests](Screenshots/Requests.png)

<<<<<<< HEAD
When users mark movies or series as favorites in Jellyfin, the plugin automatically sends download requests to Jellyseerr for processing. The user who requested the content is shown in Jellyseerr as the requestor, all you have to do is import the Jellyfin users. Any integrations with [Jellyseerr's existing services](https://docs.seerr.dev/using-jellyseerr/settings/services) can manage the content creation in Jellyfin. After content is found in other Jellyfin libraries, the movie or series is hidden from the JellyBridge library.
=======
When users mark movies or series as favorites in Jellyfin, the plugin automatically sends download requests to Jellyseerr for processing. The user who requested the content is shown in Jellyseerr as the requestor, all you have to do is import the Jellyfin users. Any integrations with [Jellyseerr's existing services](https://docs.seerr.dev/using-jellyseerr/settings/services) can manage the content creation in Jellyfin. After content is requested, the movie or series is hidden from the JellyBridge library.
>>>>>>> e284c401

Get Jellyseerr here: [seerr.dev](https://seerr.dev). For setup, see the official [installation guide](https://docs.seerr.dev/getting-started).

After installing Jellyseerr, disable the JellyBridge library to prevent requests from being marked as Available.
![Jellyseerr Requests](Screenshots/Jellyseerr.png)

### Kodi Sync Plugin for Jellyfin

Browse with Kodi and request content from Jellyfin via the Jellyfin add-on.

![Jellyfin for Kodi Add-on](Screenshots/Kodi.png)
 
For native Jellyfin support, install [Kodi Sync Queue](https://github.com/jellyfin/jellyfin-plugin-kodisyncqueue). For plugin setup, see the official [Jellyfin Kodi client docs](https://jellyfin.org/docs/general/clients/kodi/). *Note*: Incompatible with JellyCon for Kodi.

- **Discover Content**: Open Add-ons → Video Add-ons → Jellyfin → JellyBridge Library (Movies or Shows) → Random Items / Recommended Items / any other view
- **Jellyseer Requests**: Open any Library view → right-click a movie or show → Jellyfin options → Add to favorites

## 📦 Installation

### Method 1: Automatic Installation (Recommended)

![Jellyfin Catalog](Screenshots/Catalog.png)

1. **Add Plugin Repository to Jellyfin:**
   - Go to Jellyfin Admin Dashboard → Plugins → Catalog
   - Click ⚙️ icon (Jellyfin 11: "Manage Repositories" button)
   - Click "Add Repository" button (Jellyfin 11: "New Repository" button)
   - Enter Repository Name: JellyBridge
   - Enter Repository URL: `https://raw.githubusercontent.com/kinggeorges12/JellyBridge/refs/heads/main/manifest.json`
   - Click "Add"

2. **Install Plugin:**
   - Go to Plugins → Catalog (Jellyfin 11: Plugins → Available)
   - Find "JellyBridge" under Metadata (Jellyfin 11: Other)
   - Click "Install"
   - Restart Jellyfin from the Dashboard

   Version Guide:
   - For Jellyfin 10.11.\* users only, install the version ending in `.11` from the plugin page.
   - Versions ending in `.10` are for Jellyfin 10.10.\* only, although the wonky Jellyfin plugin versioning does not let me change the visibility.
   ![Version Guide](Screenshots/Versioning.png)

3. **Configure the plugin** through the admin interface

### Method 2: Manual Installation

1. Download the plugin ZIP file from the [releases](../../releases)
2. Extract the contents to your Jellyfin plugins directory
3. Restart Jellyfin
4. Configure the plugin through the web interface

## 🛠️ Configuration

Access the plugin configuration from the host machine at: `http://localhost:8096/web/#/configurationpage?name=JellyBridge`

### Usage

The plugin includes a modern, responsive web interface for configuration. Follow these steps to get started:

1. **Configure the plugin** through the web interface with your Jellyseerr credentials and directory paths
2. **Create JellyBridge Library** in Jellyfin with the options suggested on the plugin configuration page
3. **Test the connection** to ensure Jellyseerr is accessible
4. **Import discover content** to browse movies and shows from Jellyseerr
5. **Mark movies or series as favorites** in Jellyfin to automatically request downloads
6. **Customize sorting** to show users a variety of discover content

The plugin provides a comprehensive web-based configuration interface with the following sections:

### 🌉 Main Configuration

![Plugin Configuration - General Settings](Screenshots/General.png)

- **Jellyseerr URL**: The web address where your Jellyseerr instance is accessible to Jellyfin.
- **API Key**: Authentication key that allows the plugin to communicate with Jellyseerr.
- **Library Directory**: Path where JellyBridge stores its files. Use a dedicated directory for this plugin.
- **Enable the Automated Task to Sync Jellyseerr and Jellyfin**: Turns on automatic syncing on a schedule.
- **Sync Interval (Hours)**: How often the plugin automatically syncs content (hours).
- **Test Connection with Jellyseerr**: Verifies that the plugin can successfully connect to your Jellyseerr instance
- **Automated Sync Status**: Displays the current sync status, current progress, last sync time, and next scheduled sync time.
- **Library Setup Instructions**: Click the "Setup" button (?) next to the automated task checkbox to view library setup instructions and troubleshooting.

### 🔍 Import Discover Content

![Import Discover Content](Screenshots/Import.png)

- **Region**: Which geographic region to use for searching networks
- **Network Services**: Choose which networks to include using the two-pane picker
- **Discover Pages**: The number of pages to import per network
- **Content Retention Time (Days)**: How long to keep discover content before automatic cleanup
- **Import Discover Content from Jellyseerr into JellyBridge Library**: Manually trigger the task

### 📁 Manage Discover Library

![Manage Discover Library](Screenshots/Manage.png)

- **Automated Library Refresh**: Automatically refreshes all Jellyfin libraries containing the JellyBridge library directory after each sync
- **Hide Existing Discover Content**: Excludes movies and shows from the JellyBridge library if they already exist in your other Jellyfin libraries
- **Favorite Cleanup**: Unfavorite items from the JellyBridge library after requesting them from Jellyseerr
- **Network Folders**: Creates separate folders for each selected network service so you can organize networks into different Jellyfin libraries
- **Network Folders Setup**
  - **Instructions**: Step-by-step guide for creating network folders and libraries
  - **Library Prefix**: Prefix applied to generated network library names
  - **Show Discover Content in Multiple Libraries**: Copies content to each JellyBridge library when multiple networks host the same content
  - **Generate Network Folders**: Button to create the folder structure for all selected networks
- **Request JellyBridge Library Favorites in Jellyseerr**: Manually trigger the task

### 🔀 Sort Discover Content
![Sort Discover Content](Screenshots/Sort.png)

- **Enable the Automated Task to Sort Discover Content**: Periodically updates play counts to drive sort order for all users
- **Sort Task Interval (Hours)**: How often to run the sort task
- **Sort Order**: Choose algorithm
  - **None**: Sets all play counts to zero
  - **Random**: Randomizes play counts
  - **Smart**: Semi-intelligent ordering based on genres in each user's library
  - **Smartish**: Smart ordering with a little randomness
- **Mark Media Played**: Change 🔵 badge appearance in the JellyBridge library
- **Refresh Discover Library Sort Order**: Manually apply the selected algorithm immediately

**Instructions**: To see the sorted order, each user must open the JellyBridge library and change the default sort option *Sort by Folder* to *Sort by **Play count** (Sort order **Ascending**)*. For Android TV users, sort by ***Last Played***. Not recommended for Kodi, which already has a feature for random and recommended sorting.

### ⚙️ Advanced Settings

![Advanced Settings](Screenshots/Advanced.png)

- **Run Automated Tasks on Plugin Startup**: Runs all enabled automated tasks when Jellyfin starts
- **Startup Delay (seconds)**: How many long to wait before running the startup tasks
- **Task Queue Timeout (minutes)**: How long to wait for queued JellyBridge tasks to start behind running tasks
- **Request Timeout (seconds)**: Jellyseerr API requests wait time
- **Retry Attempts**: Number of retry attempts for failed API requests to Jellyseerr
- **Placeholder Video Duration (seconds)**: A short video teaching users how to request the discover content
- **Enable Debug Logging**: Normal logging
- **Enable Trace Logging**: Huge logs
- **Cleanup Metadata**: Button to manually clean up metadata in the JellyBridge library
- **Recycle JellyBridge Library Data**: Permanently deletes all data from the JellyBridge library directory and requires confirmation twice

## 🧰 Logging & Troubleshooting

The plugin integrates with Jellyfin's logging system. Enable debug logging from the advanced options to record detailed logs. Check Jellyfin logs for debugging information:

- Plugin initialization and configuration
- API calls to Jellyseerr
- Series sync operations
- Library management
- Error messages and warnings

If you encounter any issues with the plugin, please leave a comment in the [GitHub Discussions](https://github.com/kinggeorges12/JellyBridge/discussions).

<<<<<<< HEAD
**⚠️ Compatibility Note**: This plugin has been *fully tested using Jellyfin 10.10.7 and 10.11.1* with Jellyseerr 2.7.3. Previous versions lacked compatibility with Jellyfin 10.11.\*, but that has been resolved as of the plugin version 1.3.0.\*! Unknown compatibility with Jellyfin versions before 10.10.0 or after 10.11.1, or Jellyseerr versions before 2.7.3.
=======
**⚠️ Compatibility Note**: This plugin has been *fully tested using Jellyfin 10.10.7 and 10.11.2* with Jellyseerr 2.7.3. Previous versions lacked compatibility with Jellyfin 10.11.\*, but that has been resolved as of the plugin version 1.3.0.\*! Unknown compatibility with Jellyfin versions before 10.10.0 or after 10.11.2, or Jellyseerr versions before 2.7.3.

Tips:
- If the config UI doesn’t reflect the latest changes after an update, force-refresh the page (see Release Notes for steps).
- If favorites cannot be requested from the Manage Library page, temporarily disable CSRF protection in Jellyseerr (Settings → Network → uncheck “Enable CSRF Protection”).
>>>>>>> e284c401

## 🧑‍💻 Development

For detailed development instructions, including building, testing, and contributing, see [Development.md](Development.md).

## 📄 License

This project is open source and available under the GNU General Public License v3.0.

## 📌 Acknowledgments

Thank you to the creator of the [Overseer-Jellyfin Bridge Script](https://github.com/geekfreak21/Overseer-and-Jellyfin-Bridged) for the inspiration. Special thanks to the developers of the [Intro Skipper](https://github.com/intro-skipper) and [Custom Tabs](https://github.com/IAmParadox27/jellyfin-plugin-custom-tabs) plugins for reusing their GPL-licensed code in the UI styling and configuration patterns.

And of course, thanks to the developers of [Jellyfin](https://jellyfin.org/) and [Jellyseerr](https://seerr.dev/) for making it all possible.<|MERGE_RESOLUTION|>--- conflicted
+++ resolved
@@ -1,12 +1,4 @@
 # JellyBridge Plugin
-
-## Upcoming Release 2.0
-
-Check out a sneak preview in the [Feature branch](https://github.com/kinggeorges12/JellyBridge/tree/feature?tab=readme-ov-file#jellybridge-plugin)! Big changes: JellyBridge library sorting and network folders, Jellyseerr quota support, (and lots of bug fixes).
-
-**Release Date: November 11th!**
-
-## Back to our regularly scheduled programming...
 
 A Jellyfin plugin that bridges Jellyfin with Jellyseerr for seamless movie and series discovery and download requests.
 
@@ -40,13 +32,7 @@
 - **Native Jellyfin Support**: Whether you use Android TV or Kodi to sync videos and favorites with Jellyfin, this plugin has you covered
 - **New Discover Content**: Updates movies and series listings from selected networks (Netflix, Prime Video, etc.)
 - **Make Jellyseerr Requests**: Enables requesting new movies and series directly from a Jellyfin library, making this accessible from mobile apps, Android TV, and even Kodi Sync Queue!
-<<<<<<< HEAD
-- **Automated Content Listing**: Automatically lists movies and series from various networks (Netflix, Prime Video, etc.) within Jellyfin as placeholders
 - **More Content**: Integrates with [Jellyseerr's existing services](https://docs.seerr.dev/using-jellyseerr/settings/services) when you mark movies or series as favorites in Jellyfin
-- **Configure Network Discovery**: Allows selection of networks to fetch and display in Jellyfin
-=======
-- **More Content**: Integrates with [Jellyseerr's existing services](https://docs.seerr.dev/using-jellyseerr/settings/services) when you mark movies or series as favorites in Jellyfin
->>>>>>> e284c401
 - **Scheduled Tasks**: Automatically syncs movies and series on a configurable schedule and on Jellyfin startup
 - **Smart Exclusion**: Uses native Jellyfin configuration files to exclude movies and series that already exist in your other Jellyfin libraries
 - **Shuffle Content**: Native support on Android TV for random or smart-sort for browsing discover content, always fresh!
@@ -84,11 +70,7 @@
 
 ![Jellyseerr Requests](Screenshots/Requests.png)
 
-<<<<<<< HEAD
-When users mark movies or series as favorites in Jellyfin, the plugin automatically sends download requests to Jellyseerr for processing. The user who requested the content is shown in Jellyseerr as the requestor, all you have to do is import the Jellyfin users. Any integrations with [Jellyseerr's existing services](https://docs.seerr.dev/using-jellyseerr/settings/services) can manage the content creation in Jellyfin. After content is found in other Jellyfin libraries, the movie or series is hidden from the JellyBridge library.
-=======
 When users mark movies or series as favorites in Jellyfin, the plugin automatically sends download requests to Jellyseerr for processing. The user who requested the content is shown in Jellyseerr as the requestor, all you have to do is import the Jellyfin users. Any integrations with [Jellyseerr's existing services](https://docs.seerr.dev/using-jellyseerr/settings/services) can manage the content creation in Jellyfin. After content is requested, the movie or series is hidden from the JellyBridge library.
->>>>>>> e284c401
 
 Get Jellyseerr here: [seerr.dev](https://seerr.dev). For setup, see the official [installation guide](https://docs.seerr.dev/getting-started).
 
@@ -237,15 +219,11 @@
 
 If you encounter any issues with the plugin, please leave a comment in the [GitHub Discussions](https://github.com/kinggeorges12/JellyBridge/discussions).
 
-<<<<<<< HEAD
-**⚠️ Compatibility Note**: This plugin has been *fully tested using Jellyfin 10.10.7 and 10.11.1* with Jellyseerr 2.7.3. Previous versions lacked compatibility with Jellyfin 10.11.\*, but that has been resolved as of the plugin version 1.3.0.\*! Unknown compatibility with Jellyfin versions before 10.10.0 or after 10.11.1, or Jellyseerr versions before 2.7.3.
-=======
 **⚠️ Compatibility Note**: This plugin has been *fully tested using Jellyfin 10.10.7 and 10.11.2* with Jellyseerr 2.7.3. Previous versions lacked compatibility with Jellyfin 10.11.\*, but that has been resolved as of the plugin version 1.3.0.\*! Unknown compatibility with Jellyfin versions before 10.10.0 or after 10.11.2, or Jellyseerr versions before 2.7.3.
 
 Tips:
 - If the config UI doesn’t reflect the latest changes after an update, force-refresh the page (see Release Notes for steps).
 - If favorites cannot be requested from the Manage Library page, temporarily disable CSRF protection in Jellyseerr (Settings → Network → uncheck “Enable CSRF Protection”).
->>>>>>> e284c401
 
 ## 🧑‍💻 Development
 
